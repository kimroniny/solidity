/*
	This file is part of solidity.

	solidity is free software: you can redistribute it and/or modify
	it under the terms of the GNU General Public License as published by
	the Free Software Foundation, either version 3 of the License, or
	(at your option) any later version.

	solidity is distributed in the hope that it will be useful,
	but WITHOUT ANY WARRANTY; without even the implied warranty of
	MERCHANTABILITY or FITNESS FOR A PARTICULAR PURPOSE.  See the
	GNU General Public License for more details.

	You should have received a copy of the GNU General Public License
	along with solidity.  If not, see <http://www.gnu.org/licenses/>.
*/
// SPDX-License-Identifier: GPL-3.0
/**
 * Unit tests for Solidity's ABI decoder.
 */

#include <functional>
#include <string>
#include <tuple>
#include <boost/test/unit_test.hpp>
#include <liblangutil/Exceptions.h>
#include <test/libsolidity/SolidityExecutionFramework.h>

#include <test/libsolidity/ABITestsCommon.h>

using namespace std;
using namespace std::placeholders;
using namespace solidity::test;

namespace solidity::frontend::test
{

BOOST_FIXTURE_TEST_SUITE(ABIDecoderTest, SolidityExecutionFramework)

BOOST_AUTO_TEST_CASE(both_encoders_macro)
{
	// This tests that the "both decoders macro" at least runs twice and
	// modifies the source.
	string sourceCode;
	int runs = 0;
	BOTH_ENCODERS(runs++;)
	BOOST_CHECK(sourceCode == NewEncoderPragma);
	BOOST_CHECK_EQUAL(runs, 2);
}

BOOST_AUTO_TEST_CASE(value_types)
{
	string sourceCode = R"(
		contract C {
			function f(uint a, uint16 b, uint24 c, int24 d, bytes3 x, bool e, C g) public returns (uint) {
				if (a != 1) return 1;
				if (b != 2) return 2;
				if (c != 3) return 3;
				if (d != 4) return 4;
				if (x != "abc") return 5;
				if (e != true) return 6;
				if (g != this) return 7;
				return 20;
			}
		}
	)";
	BOTH_ENCODERS(
		compileAndRun(sourceCode);
		ABI_CHECK(callContractFunction(
			"f(uint256,uint16,uint24,int24,bytes3,bool,address)",
			1, 2, 3, 4, string("abc"), true, u160(m_contractAddress)
		), encodeArgs(u256(20)));
	)
}

BOOST_AUTO_TEST_CASE(decode_from_memory_simple)
{
	string sourceCode = R"(
		contract C {
			uint public _a;
			uint[] public _b;
			constructor(uint a, uint[] memory b) {
				_a = a;
				_b = b;
			}
		}
	)";
	BOTH_ENCODERS(
		compileAndRun(sourceCode, 0, "C", encodeArgs(
			7, 0x40,
			// b
			3, 0x21, 0x22, 0x23
		));
		ABI_CHECK(callContractFunction("_a()"), encodeArgs(7));
		ABI_CHECK(callContractFunction("_b(uint256)", 0), encodeArgs(0x21));
		ABI_CHECK(callContractFunction("_b(uint256)", 1), encodeArgs(0x22));
		ABI_CHECK(callContractFunction("_b(uint256)", 2), encodeArgs(0x23));
		ABI_CHECK(callContractFunction("_b(uint256)", 3), encodeArgs());
	)
}

BOOST_AUTO_TEST_CASE(decode_function_type)
{
	string sourceCode = R"(
		contract D {
			function () external returns (uint) public _a;
			constructor(function () external returns (uint) a) {
				_a = a;
			}
		}
		contract C {
			function f() public returns (uint) {
				return 3;
			}
			function g(function () external returns (uint) _f) public returns (uint) {
				return _f();
			}
			// uses "decode from memory"
			function test1() public returns (uint) {
				D d = new D(this.f);
				return d._a()();
			}
			// uses "decode from calldata"
			function test2() public returns (uint) {
				return this.g(this.f);
			}
		}
	)";
	BOTH_ENCODERS(
		compileAndRun(sourceCode, 0, "C");
		ABI_CHECK(callContractFunction("test1()"), encodeArgs(3));
		ABI_CHECK(callContractFunction("test2()"), encodeArgs(3));
	)
}

BOOST_AUTO_TEST_CASE(decode_function_type_array)
{
	string sourceCode = R"(
		contract D {
			function () external returns (uint)[] public _a;
			constructor(function () external returns (uint)[] memory a) {
				_a = a;
			}
		}
		contract E {
			function () external returns (uint)[3] public _a;
			constructor(function () external returns (uint)[3] memory a) {
				_a = a;
			}
		}
		contract C {
			function f1() public returns (uint) {
				return 1;
			}
			function f2() public returns (uint) {
				return 2;
			}
			function f3() public returns (uint) {
				return 3;
			}
			function g(function () external returns (uint)[] memory _f, uint i) public returns (uint) {
				return _f[i]();
			}
			function h(function () external returns (uint)[3] memory _f, uint i) public returns (uint) {
				return _f[i]();
			}
			// uses "decode from memory"
			function test1_dynamic() public returns (uint) {
				function () external returns (uint)[] memory x = new function() external returns (uint)[](4);
				x[0] = this.f1;
				x[1] = this.f2;
				x[2] = this.f3;
				D d = new D(x);
				return d._a(2)();
			}
			function test1_static() public returns (uint) {
				E e = new E([this.f1, this.f2, this.f3]);
				return e._a(2)();
			}
			// uses "decode from calldata"
			function test2_dynamic() public returns (uint) {
				function () external returns (uint)[] memory x = new function() external returns (uint)[](3);
				x[0] = this.f1;
				x[1] = this.f2;
				x[2] = this.f3;
				return this.g(x, 0);
			}
			function test2_static() public returns (uint) {
				return this.h([this.f1, this.f2, this.f3], 0);
			}
		}
	)";
	BOTH_ENCODERS(
		compileAndRun(sourceCode, 0, "C");
		ABI_CHECK(callContractFunction("test1_static()"), encodeArgs(3));
		ABI_CHECK(callContractFunction("test1_dynamic()"), encodeArgs(3));
		ABI_CHECK(callContractFunction("test2_static()"), encodeArgs(1));
		ABI_CHECK(callContractFunction("test2_dynamic()"), encodeArgs(1));
	)
}

BOOST_AUTO_TEST_CASE(decode_from_memory_complex)
{
	string sourceCode = R"(
		contract C {
			uint public _a;
			uint[] public _b;
			bytes[2] public _c;
			constructor(uint a, uint[] memory b, bytes[2] memory c) {
				_a = a;
				_b = b;
				_c = c;
			}
		}
	)";
	NEW_ENCODER(
		compileAndRun(sourceCode, 0, "C", encodeArgs(
			7, 0x60, 7 * 0x20,
			// b
			3, 0x21, 0x22, 0x23,
			// c
			0x40, 0x80,
			8, string("abcdefgh"),
			52, string("ABCDEFGHIJKLMNOPQRSTUVWXYZABCDEFGHIJKLMNOPQRSTUVWXYZ")
		));
		ABI_CHECK(callContractFunction("_a()"), encodeArgs(7));
		ABI_CHECK(callContractFunction("_b(uint256)", 0), encodeArgs(0x21));
		ABI_CHECK(callContractFunction("_b(uint256)", 1), encodeArgs(0x22));
		ABI_CHECK(callContractFunction("_b(uint256)", 2), encodeArgs(0x23));
		ABI_CHECK(callContractFunction("_b(uint256)", 3), encodeArgs());
		ABI_CHECK(callContractFunction("_c(uint256)", 0), encodeArgs(0x20, 8, string("abcdefgh")));
		ABI_CHECK(callContractFunction("_c(uint256)", 1), encodeArgs(0x20, 52, string("ABCDEFGHIJKLMNOPQRSTUVWXYZABCDEFGHIJKLMNOPQRSTUVWXYZ")));
		ABI_CHECK(callContractFunction("_c(uint256)", 2), encodeArgs());
	)
}

BOOST_AUTO_TEST_CASE(short_input_value_type)
{
	string sourceCode = R"(
		contract C {
			function f(uint a, uint b) public pure returns (uint) { return a; }
		}
	)";
	BOTH_ENCODERS(
		compileAndRun(sourceCode);
		ABI_CHECK(callContractFunction("f(uint256,uint256)", 1, 2), encodeArgs(1));
		ABI_CHECK(callContractFunctionNoEncoding("f(uint256,uint256)", bytes(64, 0)), encodeArgs(0));
		ABI_CHECK(callContractFunctionNoEncoding("f(uint256,uint256)", bytes(63, 0)), encodeArgs());
	)
}

BOOST_AUTO_TEST_CASE(short_input_array)
{
	string sourceCode = R"(
		contract C {
			function f(uint[] memory a) public pure returns (uint) { return 7; }
		}
	)";
	BOTH_ENCODERS(
		compileAndRun(sourceCode);
		ABI_CHECK(callContractFunctionNoEncoding("f(uint256[])", encodeArgs(0x20, 0)), encodeArgs(7));
		ABI_CHECK(callContractFunctionNoEncoding("f(uint256[])", encodeArgs(0x20, 1)), encodeArgs());
		ABI_CHECK(callContractFunctionNoEncoding("f(uint256[])", encodeArgs(0x20, 1) + bytes(31, 0)), encodeArgs());
		ABI_CHECK(callContractFunctionNoEncoding("f(uint256[])", encodeArgs(0x20, 1) + bytes(32, 0)), encodeArgs(7));
		ABI_CHECK(callContractFunctionNoEncoding("f(uint256[])", encodeArgs(0x20, 2, 5, 6)), encodeArgs(7));
	)
}

BOOST_AUTO_TEST_CASE(short_dynamic_input_array)
{
	string sourceCode = R"(
		contract C {
			function f(bytes[1] memory a) public pure returns (uint) { return 7; }
		}
	)";
	NEW_ENCODER(
		compileAndRun(sourceCode);
		ABI_CHECK(callContractFunctionNoEncoding("f(bytes[1])", encodeArgs(0x20)), encodeArgs());
	)
}

BOOST_AUTO_TEST_CASE(short_input_bytes)
{
	string sourceCode = R"(
		contract C {
			function e(bytes memory a) public pure returns (uint) { return 7; }
			function f(bytes[] memory a) public pure returns (uint) { return 7; }
		}
	)";
	NEW_ENCODER(
		compileAndRun(sourceCode);
		ABI_CHECK(callContractFunctionNoEncoding("e(bytes)", encodeArgs(0x20, 7) + bytes(5, 0)), encodeArgs());
		ABI_CHECK(callContractFunctionNoEncoding("e(bytes)", encodeArgs(0x20, 7) + bytes(6, 0)), encodeArgs());
		ABI_CHECK(callContractFunctionNoEncoding("e(bytes)", encodeArgs(0x20, 7) + bytes(7, 0)), encodeArgs(7));
		ABI_CHECK(callContractFunctionNoEncoding("e(bytes)", encodeArgs(0x20, 7) + bytes(8, 0)), encodeArgs(7));
		ABI_CHECK(callContractFunctionNoEncoding("f(bytes[])", encodeArgs(0x20, 1, 0x20, 7) + bytes(5, 0)), encodeArgs());
		ABI_CHECK(callContractFunctionNoEncoding("f(bytes[])", encodeArgs(0x20, 1, 0x20, 7) + bytes(6, 0)), encodeArgs());
		ABI_CHECK(callContractFunctionNoEncoding("f(bytes[])", encodeArgs(0x20, 1, 0x20, 7) + bytes(7, 0)), encodeArgs(7));
		ABI_CHECK(callContractFunctionNoEncoding("f(bytes[])", encodeArgs(0x20, 1, 0x20, 7) + bytes(8, 0)), encodeArgs(7));
	)
}

BOOST_AUTO_TEST_CASE(validation_int_inside_arrays)
{
	string sourceCode = R"(
		contract C {
			enum E { A, B }
			function f(uint16[] memory a) public pure returns (uint r) { assembly { r := mload(add(a, 0x20)) } }
			function g(int16[] memory a) public pure returns (uint r) { assembly { r := mload(add(a, 0x20)) } }
			function h(E[] memory a) public pure returns (uint r) { assembly { r := mload(add(a, 0x20)) } }
		}
	)";
	NEW_ENCODER(
		compileAndRun(sourceCode);
		ABI_CHECK(callContractFunction("f(uint16[])", 0x20, 1, 7), encodeArgs(7));
		ABI_CHECK(callContractFunction("g(int16[])", 0x20, 1, 7), encodeArgs(7));
		ABI_CHECK(callContractFunction("f(uint16[])", 0x20, 1, u256("0xffff")), encodeArgs(u256("0xffff")));
		ABI_CHECK(callContractFunction("g(int16[])", 0x20, 1, u256("0xffff")), encodeArgs());
		ABI_CHECK(callContractFunction("f(uint16[])", 0x20, 1, u256("0x1ffff")), encodeArgs());
		ABI_CHECK(callContractFunction("g(int16[])", 0x20, 1, u256("0x10fff")), encodeArgs());
		ABI_CHECK(callContractFunction("h(uint8[])", 0x20, 1, 0), encodeArgs(u256(0)));
		ABI_CHECK(callContractFunction("h(uint8[])", 0x20, 1, 1), encodeArgs(u256(1)));
		ABI_CHECK(callContractFunction("h(uint8[])", 0x20, 1, 2), encodeArgs());
	)
}

BOOST_AUTO_TEST_CASE(validation_function_type)
{
	string sourceCode = R"(
		contract C {
			function f(function () external) public pure returns (uint r) { r = 1; }
			function g(function () external[] memory) public pure returns (uint r) { r = 2; }
			function h(function () external[] calldata) external pure returns (uint r) { r = 3; }
			function i(function () external[] calldata a) external pure returns (uint r) { a[0]; r = 4; }
		}
	)";
	bool newDecoder = solidity::test::CommonOptions::get().useABIEncoderV2;
	string validFun{"01234567890123456789abcd"};
	string invalidFun{"01234567890123456789abcdX"};
	BOTH_ENCODERS(
		compileAndRun(sourceCode);
		ABI_CHECK(callContractFunction("f(function)", validFun), encodeArgs(1));
		ABI_CHECK(callContractFunction("f(function)", invalidFun), newDecoder ? bytes{} : encodeArgs(1));
		ABI_CHECK(callContractFunction("g(function[])", 0x20, 1, validFun), encodeArgs(2));
		ABI_CHECK(callContractFunction("g(function[])", 0x20, 1, invalidFun), newDecoder ? bytes{} : encodeArgs(2));
		ABI_CHECK(callContractFunction("h(function[])", 0x20, 1, validFun), encodeArgs(3));
		// No failure because the data is not accessed.
		ABI_CHECK(callContractFunction("h(function[])", 0x20, 1, invalidFun), encodeArgs(3));
		ABI_CHECK(callContractFunction("i(function[])", 0x20, 1, validFun), encodeArgs(4));
		ABI_CHECK(callContractFunction("i(function[])", 0x20, 1, invalidFun), newDecoder ? bytes{} : encodeArgs(4));
		newDecoder = true;
	)
}

BOOST_AUTO_TEST_CASE(struct_short)
{
	string sourceCode = R"(
		contract C {
			struct S { int a; uint b; bytes16 c; }
			function f(S memory s) public pure returns (S memory q) {
				q = s;
			}
		}
	)";
	NEW_ENCODER(
		compileAndRun(sourceCode, 0, "C");
		ABI_CHECK(
			callContractFunction("f((int256,uint256,bytes16))", 0xff010, 0xff0002, "abcd"),
			encodeArgs(0xff010, 0xff0002, "abcd")
		);
		ABI_CHECK(
			callContractFunctionNoEncoding("f((int256,uint256,bytes16))", encodeArgs(0xff010, 0xff0002) + bytes(32, 0)),
			encodeArgs(0xff010, 0xff0002, 0)
		);
		ABI_CHECK(
			callContractFunctionNoEncoding("f((int256,uint256,bytes16))", encodeArgs(0xff010, 0xff0002) + bytes(31, 0)),
			encodeArgs()
		);
	)
}

BOOST_AUTO_TEST_CASE(complex_struct)
{
	string sourceCode = R"(
		contract C {
			enum E {A, B, C}
			struct T { uint x; E e; uint8 y; }
			struct S { C c; T[] t;}
			function f(uint a, S[2] memory s1, S[] memory s2, uint b) public returns
					(uint r1, C r2, uint r3, uint r4, C r5, uint r6, E r7, uint8 r8) {
				r1 = a;
				r2 = s1[0].c;
				r3 = b;
				r4 = s2.length;
				r5 = s2[1].c;
				r6 = s2[1].t.length;
				r7 = s2[1].t[1].e;
				r8 = s2[1].t[1].y;
			}
		}
	)";
	NEW_ENCODER(
		compileAndRun(sourceCode, 0, "C");
		string sig = "f(uint256,(address,(uint256,uint8,uint8)[])[2],(address,(uint256,uint8,uint8)[])[],uint256)";
		bytes args = encodeArgs(
			7, 0x80, 0x1e0, 8,
			// S[2] s1
			0x40,
			0x100,
			// S s1[0]
			u256(u160(m_contractAddress)),
			0x40,
			// T s1[0].t
			1, // length
			// s1[0].t[0]
			0x11, 1, 0x12,
			// S s1[1]
			0, 0x40,
			// T s1[1].t
			0,
			// S[] s2 (0x1e0)
			2, // length
			0x40, 0xa0,
			// S s2[0]
			0, 0x40, 0,
			// S s2[1]
			0x1234, 0x40,
			// s2[1].t
			3, // length
			0, 0, 0,
			0x21, 2, 0x22,
			0, 0, 0
		);
		ABI_CHECK(callContractFunction(sig, args), encodeArgs(7, u256(u160(m_contractAddress)), 8, 2, 0x1234, 3, 2, 0x22));
		// invalid enum value
		args.data()[0x20 * 28] = 3;
		ABI_CHECK(callContractFunction(sig, args), encodeArgs());
	)
}

<<<<<<< HEAD
BOOST_AUTO_TEST_CASE(return_dynamic_types_cross_call_simple)
{
	if (m_evmVersion == langutil::EVMVersion::homestead())
		return;

	string sourceCode = R"(
		contract C {
			function dyn() public returns (bytes memory) {
				return "1234567890123456789012345678901234567890";
			}
			function f() public returns (bytes memory) {
				return this.dyn();
			}
		}
	)";
	BOTH_ENCODERS(
		compileAndRun(sourceCode, 0, "C");
		ABI_CHECK(callContractFunction("f()"), encodeArgs(0x20, 40, string("1234567890123456789012345678901234567890")));
	)
}

BOOST_AUTO_TEST_CASE(return_dynamic_types_cross_call_advanced)
{
	if (m_evmVersion == langutil::EVMVersion::homestead())
		return;

	string sourceCode = R"(
		contract C {
			function dyn() public returns (bytes memory a, uint b, bytes20[] memory c, uint d) {
				a = "1234567890123456789012345678901234567890";
				b = type(uint).max;
				c = new bytes20[](4);
				c[0] = bytes20(uint160(1234));
				c[3] = bytes20(uint160(6789));
				d = 0x1234;
			}
			function f() public returns (bytes memory, uint, bytes20[] memory, uint) {
				return this.dyn();
			}
		}
	)";
	BOTH_ENCODERS(
		compileAndRun(sourceCode, 0, "C");
		ABI_CHECK(callContractFunction("f()"), encodeArgs(
			0x80, u256(-1), 0xe0, 0x1234,
			40, string("1234567890123456789012345678901234567890"),
			4, u256(1234) << (8 * (32 - 20)), 0, 0, u256(6789) << (8 * (32 - 20))
		));
	)
}

BOOST_AUTO_TEST_CASE(return_dynamic_types_cross_call_out_of_range)
{
	string sourceCode = R"(
		contract C {
			function dyn(uint x) public returns (bytes memory a) {
				assembly {
					mstore(0, 0x20)
					mstore(0x20, 0x21)
					return(0, x)
				}
			}
			function f(uint x) public returns (bool) {
				this.dyn(x);
				return true;
			}
		}
	)";
	BOTH_ENCODERS(
		compileAndRun(sourceCode, 0, "C");
		if (m_evmVersion == langutil::EVMVersion::homestead())
		{
			ABI_CHECK(callContractFunction("f(uint256)", 0x60), encodeArgs(true));
			ABI_CHECK(callContractFunction("f(uint256)", 0x7f), encodeArgs(true));
		}
		else
		{
			ABI_CHECK(callContractFunction("f(uint256)", 0x60), encodeArgs());
			ABI_CHECK(callContractFunction("f(uint256)", 0x61), encodeArgs(true));
		}
		ABI_CHECK(callContractFunction("f(uint256)", 0x80), encodeArgs(true));
	)
}

BOOST_AUTO_TEST_CASE(out_of_bounds_bool_value)
{
	string sourceCode = R"(
		contract C {
			function f(bool b) public pure returns (bool) { return b; }
		}
	)";
	bool newDecoder = solidity::test::CommonOptions::get().useABIEncoderV2;
	BOTH_ENCODERS(
		compileAndRun(sourceCode);
		ABI_CHECK(callContractFunction("f(bool)", true), encodeArgs(true));
		ABI_CHECK(callContractFunction("f(bool)", false), encodeArgs(false));
		ABI_CHECK(callContractFunctionNoEncoding("f(bool)", bytes(32, 0)), encodeArgs(0));
		ABI_CHECK(callContractFunctionNoEncoding("f(bool)", bytes(32, 0xff)), newDecoder ? encodeArgs() : encodeArgs(1));
		newDecoder = true;
	)
}

=======
>>>>>>> 44eb63fa
BOOST_AUTO_TEST_SUITE_END()

} // end namespaces<|MERGE_RESOLUTION|>--- conflicted
+++ resolved
@@ -438,111 +438,6 @@
 	)
 }
 
-<<<<<<< HEAD
-BOOST_AUTO_TEST_CASE(return_dynamic_types_cross_call_simple)
-{
-	if (m_evmVersion == langutil::EVMVersion::homestead())
-		return;
-
-	string sourceCode = R"(
-		contract C {
-			function dyn() public returns (bytes memory) {
-				return "1234567890123456789012345678901234567890";
-			}
-			function f() public returns (bytes memory) {
-				return this.dyn();
-			}
-		}
-	)";
-	BOTH_ENCODERS(
-		compileAndRun(sourceCode, 0, "C");
-		ABI_CHECK(callContractFunction("f()"), encodeArgs(0x20, 40, string("1234567890123456789012345678901234567890")));
-	)
-}
-
-BOOST_AUTO_TEST_CASE(return_dynamic_types_cross_call_advanced)
-{
-	if (m_evmVersion == langutil::EVMVersion::homestead())
-		return;
-
-	string sourceCode = R"(
-		contract C {
-			function dyn() public returns (bytes memory a, uint b, bytes20[] memory c, uint d) {
-				a = "1234567890123456789012345678901234567890";
-				b = type(uint).max;
-				c = new bytes20[](4);
-				c[0] = bytes20(uint160(1234));
-				c[3] = bytes20(uint160(6789));
-				d = 0x1234;
-			}
-			function f() public returns (bytes memory, uint, bytes20[] memory, uint) {
-				return this.dyn();
-			}
-		}
-	)";
-	BOTH_ENCODERS(
-		compileAndRun(sourceCode, 0, "C");
-		ABI_CHECK(callContractFunction("f()"), encodeArgs(
-			0x80, u256(-1), 0xe0, 0x1234,
-			40, string("1234567890123456789012345678901234567890"),
-			4, u256(1234) << (8 * (32 - 20)), 0, 0, u256(6789) << (8 * (32 - 20))
-		));
-	)
-}
-
-BOOST_AUTO_TEST_CASE(return_dynamic_types_cross_call_out_of_range)
-{
-	string sourceCode = R"(
-		contract C {
-			function dyn(uint x) public returns (bytes memory a) {
-				assembly {
-					mstore(0, 0x20)
-					mstore(0x20, 0x21)
-					return(0, x)
-				}
-			}
-			function f(uint x) public returns (bool) {
-				this.dyn(x);
-				return true;
-			}
-		}
-	)";
-	BOTH_ENCODERS(
-		compileAndRun(sourceCode, 0, "C");
-		if (m_evmVersion == langutil::EVMVersion::homestead())
-		{
-			ABI_CHECK(callContractFunction("f(uint256)", 0x60), encodeArgs(true));
-			ABI_CHECK(callContractFunction("f(uint256)", 0x7f), encodeArgs(true));
-		}
-		else
-		{
-			ABI_CHECK(callContractFunction("f(uint256)", 0x60), encodeArgs());
-			ABI_CHECK(callContractFunction("f(uint256)", 0x61), encodeArgs(true));
-		}
-		ABI_CHECK(callContractFunction("f(uint256)", 0x80), encodeArgs(true));
-	)
-}
-
-BOOST_AUTO_TEST_CASE(out_of_bounds_bool_value)
-{
-	string sourceCode = R"(
-		contract C {
-			function f(bool b) public pure returns (bool) { return b; }
-		}
-	)";
-	bool newDecoder = solidity::test::CommonOptions::get().useABIEncoderV2;
-	BOTH_ENCODERS(
-		compileAndRun(sourceCode);
-		ABI_CHECK(callContractFunction("f(bool)", true), encodeArgs(true));
-		ABI_CHECK(callContractFunction("f(bool)", false), encodeArgs(false));
-		ABI_CHECK(callContractFunctionNoEncoding("f(bool)", bytes(32, 0)), encodeArgs(0));
-		ABI_CHECK(callContractFunctionNoEncoding("f(bool)", bytes(32, 0xff)), newDecoder ? encodeArgs() : encodeArgs(1));
-		newDecoder = true;
-	)
-}
-
-=======
->>>>>>> 44eb63fa
 BOOST_AUTO_TEST_SUITE_END()
 
 } // end namespaces