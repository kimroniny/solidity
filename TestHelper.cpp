--- conflicted
+++ resolved
@@ -64,9 +64,8 @@
 
 namespace test
 {
-<<<<<<< HEAD
-
-ImportTest::ImportTest(json_spirit::mObject& _o, bool isFiller):m_TestObject(_o)
+
+ImportTest::ImportTest(json_spirit::mObject& _o, bool isFiller): m_TestObject(_o)
 {
 	importEnv(_o["env"].get_obj());
 	importState(_o["pre"].get_obj(), m_statePre);
@@ -80,12 +79,12 @@
 
 void ImportTest::importEnv(json_spirit::mObject& _o)
 {
-	assert(_o.count("previousHash") > 0);
-	assert(_o.count("currentGasLimit") > 0);
-	assert(_o.count("currentDifficulty") > 0);
-	assert(_o.count("currentTimestamp") > 0);
-	assert(_o.count("currentCoinbase") > 0);
-	assert(_o.count("currentNumber") > 0);
+	BOOST_REQUIRE(_o.count("previousHash") > 0);
+	BOOST_REQUIRE(_o.count("currentGasLimit") > 0);
+	BOOST_REQUIRE(_o.count("currentDifficulty") > 0);
+	BOOST_REQUIRE(_o.count("currentTimestamp") > 0);
+	BOOST_REQUIRE(_o.count("currentCoinbase") > 0);
+	BOOST_REQUIRE(_o.count("currentNumber") > 0);
 
 	m_environment.previousBlock.hash = h256(_o["previousHash"].get_str());
 	m_environment.currentBlock.number = toInt(_o["currentNumber"]);
@@ -98,58 +97,16 @@
 	m_statePre.m_currentBlock = m_environment.currentBlock;
 }
 
-=======
-
-ImportTest::ImportTest(json_spirit::mObject& _o, bool isFiller): m_TestObject(_o)
-{
-	importEnv(_o["env"].get_obj());
-	importState(_o["pre"].get_obj(), m_statePre);
-	importTransaction(_o["transaction"].get_obj());
-
-	if (!isFiller)
-	{
-		importState(_o["post"].get_obj(), m_statePost);
-	}
-}
-
-void ImportTest::importEnv(json_spirit::mObject& _o)
-{
-	BOOST_REQUIRE(_o.count("previousHash") > 0);
-	BOOST_REQUIRE(_o.count("currentGasLimit") > 0);
-	BOOST_REQUIRE(_o.count("currentDifficulty") > 0);
-	BOOST_REQUIRE(_o.count("currentTimestamp") > 0);
-	BOOST_REQUIRE(_o.count("currentCoinbase") > 0);
-	BOOST_REQUIRE(_o.count("currentNumber") > 0);
-
-	m_environment.previousBlock.hash = h256(_o["previousHash"].get_str());
-	m_environment.currentBlock.number = toInt(_o["currentNumber"]);
-	m_environment.currentBlock.gasLimit = toInt(_o["currentGasLimit"]);
-	m_environment.currentBlock.difficulty = toInt(_o["currentDifficulty"]);
-	m_environment.currentBlock.timestamp = toInt(_o["currentTimestamp"]);
-	m_environment.currentBlock.coinbaseAddress = Address(_o["currentCoinbase"].get_str());
-
-	m_statePre.m_previousBlock = m_environment.previousBlock;
-	m_statePre.m_currentBlock = m_environment.currentBlock;
-}
-
->>>>>>> 8eb6675b
 void ImportTest::importState(json_spirit::mObject& _o, State& _state)
 {
 	for (auto& i: _o)
 	{
 		json_spirit::mObject o = i.second.get_obj();
 
-<<<<<<< HEAD
-		assert(o.count("balance") > 0);
-		assert(o.count("nonce") > 0);
-		assert(o.count("storage") > 0);
-		assert(o.count("code") > 0);
-=======
 		BOOST_REQUIRE(o.count("balance") > 0);
 		BOOST_REQUIRE(o.count("nonce") > 0);
 		BOOST_REQUIRE(o.count("storage") > 0);
 		BOOST_REQUIRE(o.count("code") > 0);
->>>>>>> 8eb6675b
 
 		Address address = Address(i.first);
 
@@ -158,17 +115,9 @@
 
 		bytes code = importCode(o);
 
-<<<<<<< HEAD
-		toInt(o["nonce"]);
-		if (toHex(code).size())
+		if (code.size())
 		{
 			_state.m_cache[address] = Account(toInt(o["balance"]), Account::ContractConception);
-			i.second.get_obj()["code"] = "0x" + toHex(code); //preperation for export
-=======
-		if (code.size())
-		{
-			_state.m_cache[address] = Account(toInt(o["balance"]), Account::ContractConception);
->>>>>>> 8eb6675b
 			_state.m_cache[address].setCode(bytesConstRef(&code));
 		}
 		else
@@ -183,25 +132,6 @@
 
 void ImportTest::importTransaction(json_spirit::mObject& _o)
 {
-<<<<<<< HEAD
-	assert(_o.count("nonce")> 0);
-	assert(_o.count("gasPrice") > 0);
-	assert(_o.count("gasLimit") > 0);
-	assert(_o.count("to") > 0);
-	assert(_o.count("value") > 0);
-	assert(_o.count("secretKey") > 0);
-	assert(_o.count("data") > 0);
-
-	m_transaction.nonce = toInt(_o["nonce"]);
-	m_transaction.gasPrice = toInt(_o["gasPrice"]);
-	m_transaction.gas = toInt(_o["gasLimit"]);
-	m_transaction.receiveAddress = Address(_o["to"].get_str());
-	m_transaction.type = m_transaction.receiveAddress ? Transaction::MessageCall : Transaction::ContractCreation;
-	m_transaction.value = toInt(_o["value"]);
-	Secret secretKey = Secret(_o["secretKey"].get_str());
-	m_transaction.sign(secretKey);
-	m_transaction.data = importData(_o);
-=======
 	BOOST_REQUIRE(_o.count("nonce")> 0);
 	BOOST_REQUIRE(_o.count("gasPrice") > 0);
 	BOOST_REQUIRE(_o.count("gasLimit") > 0);
@@ -213,7 +143,6 @@
 	m_transaction = _o["to"].get_str().empty() ?
 		Transaction(toInt(_o["value"]), toInt(_o["gasPrice"]), toInt(_o["gasLimit"]), importData(_o), toInt(_o["nonce"]), Secret(_o["secretKey"].get_str())) :
 		Transaction(toInt(_o["value"]), toInt(_o["gasPrice"]), toInt(_o["gasLimit"]), Address(_o["to"].get_str()), importData(_o), toInt(_o["nonce"]), Secret(_o["secretKey"].get_str()));
->>>>>>> 8eb6675b
 }
 
 void ImportTest::exportTest(bytes _output, State& _statePost)
@@ -245,8 +174,6 @@
 		postState[toString(a.first)] = o;
 	}
 	m_TestObject["post"] = json_spirit::mValue(postState);
-<<<<<<< HEAD
-=======
 
 	// export pre state
 	json_spirit::mObject preState;
@@ -270,7 +197,6 @@
 		preState[toString(a.first)] = o;
 	}
 	m_TestObject["pre"] = json_spirit::mValue(preState);
->>>>>>> 8eb6675b
 }
 
 u256 toInt(json_spirit::mValue const& _v)
@@ -299,11 +225,7 @@
 	return 0;
 }
 
-<<<<<<< HEAD
-bytes importData(json_spirit::mObject & _o)
-=======
 bytes importData(json_spirit::mObject& _o)
->>>>>>> 8eb6675b
 {
 	bytes data;
 	if (_o["data"].type() == json_spirit::str_type)
@@ -318,11 +240,7 @@
 	return data;
 }
 
-<<<<<<< HEAD
-bytes importCode(json_spirit::mObject & _o)
-=======
 bytes importCode(json_spirit::mObject& _o)
->>>>>>> 8eb6675b
 {
 	bytes code;
 	if (_o["code"].type() == json_spirit::str_type)
@@ -335,19 +253,11 @@
 		code.clear();
 		for (auto const& j: _o["code"].get_array())
 			code.push_back(toByte(j));
-<<<<<<< HEAD
-	}
-	return code;
-}
-
-void checkOutput(bytes const& _output, json_spirit::mObject & _o)
-=======
 	}	
 	return code;
 }
 
 void checkOutput(bytes const& _output, json_spirit::mObject& _o)
->>>>>>> 8eb6675b
 {
 	int j = 0;
 	if (_o["out"].type() == json_spirit::array_type)
